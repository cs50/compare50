--- conflicted
+++ resolved
@@ -14,40 +14,7 @@
 var FOCUSED_GROUP_IDS = [];
 var HIGHLIGHTED_GROUP = null;
 
-<<<<<<< HEAD
-
-function focus() {
-    let given_node_ids = [];
-    let given_group_ids = [];
-
-    for (let node of arguments) {
-        if (node.id !== undefined)
-            given_node_ids.push(node.id);
-        if (node.group !== undefined)
-            given_group_ids.push(node.group);
-    }
-
-    if (given_node_ids.length) 
-        FOCUSED_NODE_IDS = given_node_ids;
-
-    if (given_group_ids.length) 
-        FOCUSED_GROUP_IDS = given_group_ids; 
-
-    G_NODE
-      .selectAll("circle")
-      .attr("stroke-width", d => FOCUSED_NODE_IDS.includes(d.id) || FOCUSED_GROUP_IDS.includes(d.group) ? "5px" : "")
-      .attr("stroke", function(d) {
-            if (FOCUSED_NODE_IDS.includes(d.id))
-                return "black";
-            else if (FOCUSED_GROUP_IDS.includes(d.group))
-                return  d3.select(this).style("fill");
-            else 
-                return "none";
-        });
-}
-=======
 var COLOR = null;
->>>>>>> e8fd7967
 
 function init_graph() {
     NODE_DATA = GRAPH.nodes;
@@ -280,11 +247,6 @@
     } else {
         COLOR = f;
     }
-<<<<<<< HEAD
-
-    color_groups();
-=======
->>>>>>> e8fd7967
 }
 
 function set_groups() {
@@ -504,31 +466,6 @@
 
 
 document.addEventListener("DOMContentLoaded", event => {
-<<<<<<< HEAD
-    // Make table rows links
-    document.querySelectorAll("#results tr").forEach(row => {
-        if (!row.querySelectorAll("td").length) return;
-
-        row.addEventListener("click", (event) => {
-            window.open(`match_${row.cells[0].textContent}.html`, "_blank");
-        });
-
-        row.addEventListener("mouseover", (event) => {
-            let [node_a, node_b] = Array.from(row.querySelectorAll("td")).map(td => NODE_DATA.find(n => n.id == td.textContent));
-            highlight_group(node_a);
-            focus(node_a, node_b);
-        });
-
-        row.addEventListener("mouseout", (event) => {
-            focus({ id: null, group: null });
-            highlight_group(null);
-        });
-    });
-
-    init_graph();
-
-=======
->>>>>>> e8fd7967
     window.addEventListener("resize", on_resize);
     init_index();
     init_graph();
