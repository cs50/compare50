from setuptools import setup, find_packages

setup(
    author="CS50",
    author_email="sysadmins@cs50.harvard.edu",
    classifiers=[
        "Intended Audience :: Education",
        "Programming Language :: Python :: 3.6",
        "Topic :: Education",
        "Topic :: Utilities"
    ],
    license="GPLv3",
    description="This is compare50, with which you can compare files for similarities.",
    install_requires=["attrs>=18,<21", "intervaltree>=2.1.0,<3", "lib50>=2,<4", "numpy>=1.15,<2", "pygments>=2.2,<3", "jinja2>=2.10,<3", "termcolor>=1.1.0,<2", "tqdm>=4.32,<5"],
    extras_require = {
        "develop": ["sphinx", "sphinx_rtd_theme", "sphinx-autobuild", "line_profiler"]
    },
    keywords=["compare", "compare50"],
    name="compare50",
    python_requires=">=3.5",
    packages=find_packages(exclude=["tests"]),
    scripts=["bin/compare50"],
    url="https://github.com/cs50/compare50",
<<<<<<< HEAD
    version="1.2.1",
=======
    version="1.2.2",
>>>>>>> fb22414c
    include_package_data=True,
)<|MERGE_RESOLUTION|>--- conflicted
+++ resolved
@@ -21,10 +21,6 @@
     packages=find_packages(exclude=["tests"]),
     scripts=["bin/compare50"],
     url="https://github.com/cs50/compare50",
-<<<<<<< HEAD
-    version="1.2.1",
-=======
     version="1.2.2",
->>>>>>> fb22414c
     include_package_data=True,
 )