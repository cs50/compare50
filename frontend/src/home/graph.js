import React from 'react';
import '../index.css';
import './graph.css';

import D3Graph from './graph-d3';

class Graph extends React.Component {
    constructor(props) {
        super(props);
        this.divRef = React.createRef();
        this.graph = React.createRef();
        this.slider = React.createRef();
<<<<<<< HEAD
        this.d3Graph = new D3Graph.D3Graph();
    }

    static defaultProps = {
        callbacks: {loaded: () => {}, mouseenter: () => {}, mouseleave: () => {}, select: () => {}, deselect: () => {}},
        color: null,
        slider: true,
        sliderTip: true
=======
        this.divRef = React.createRef();
        this.d3Graph = new D3Graph();
>>>>>>> 97d863ff
    }

    componentDidMount() {
        // Initialize the graph
        this.d3Graph.create(
            this.graph.current,
            this.slider.current,
            this.getProps(),
            this.getGraphState());
    }

    componentDidUpdate() {
        // Update the graph
        this.d3Graph.update(
            this.graph.current,
            this.getProps(),
            this.getGraphState());
    }

    getGraphState() {
        return {
<<<<<<< HEAD
            graph: this.props.graph,
            highlight: this.props.highlight
=======
            graph: this.props.graph
>>>>>>> 97d863ff
        };
    }

    getProps() {
        // TODO looks like 120 is the slider height, but the height of this component should probably include the slider

        const minWidth = 100;
        const minHeight = 200;

        // Important information about displaying the graph
        return {
            radius: 10,
<<<<<<< HEAD
            width: this.props.width,
            height: this.props.height,
            slider: this.props.slider,
            color: this.props.color,
            callbacks: this.props.callbacks,
            sliderTip: this.props.sliderTip
=======
            width: Math.max(this.props.width || this.divRef.current.offsetWidth, minWidth),
            height: Math.max(this.props.height || this.divRef.current.offsetHeight - 120, minHeight)
>>>>>>> 97d863ff
        }
    }

    componentWillUnmount() {
        this.d3Graph.destroy(this.graph.current);
    }

    render() {
        return (
            <div ref={this.divRef} style={{"width": "100%", "height":"100%"}}>
                <svg className="d3graph" ref={this.graph}></svg>
<<<<<<< HEAD
                <div className="d3slider" ref={this.slider}>
                    {this.props.sliderTip &&
                    <small
                        className="tooltip-marker"
                        style={{position: "absolute", marginTop: "20px"}}
                        data-tip="Slide this to hide all matches below the selected score."
                    >
                        ?
                    </small>
                    }
                </div>
=======
                <div className="d3slider" ref={this.slider}></div>
>>>>>>> 97d863ff
            </div>
        )
    }
};

export default Graph;<|MERGE_RESOLUTION|>--- conflicted
+++ resolved
@@ -10,7 +10,6 @@
         this.divRef = React.createRef();
         this.graph = React.createRef();
         this.slider = React.createRef();
-<<<<<<< HEAD
         this.d3Graph = new D3Graph.D3Graph();
     }
 
@@ -19,10 +18,6 @@
         color: null,
         slider: true,
         sliderTip: true
-=======
-        this.divRef = React.createRef();
-        this.d3Graph = new D3Graph();
->>>>>>> 97d863ff
     }
 
     componentDidMount() {
@@ -44,12 +39,8 @@
 
     getGraphState() {
         return {
-<<<<<<< HEAD
             graph: this.props.graph,
             highlight: this.props.highlight
-=======
-            graph: this.props.graph
->>>>>>> 97d863ff
         };
     }
 
@@ -62,17 +53,12 @@
         // Important information about displaying the graph
         return {
             radius: 10,
-<<<<<<< HEAD
             width: this.props.width,
             height: this.props.height,
             slider: this.props.slider,
             color: this.props.color,
             callbacks: this.props.callbacks,
             sliderTip: this.props.sliderTip
-=======
-            width: Math.max(this.props.width || this.divRef.current.offsetWidth, minWidth),
-            height: Math.max(this.props.height || this.divRef.current.offsetHeight - 120, minHeight)
->>>>>>> 97d863ff
         }
     }
 
@@ -84,7 +70,6 @@
         return (
             <div ref={this.divRef} style={{"width": "100%", "height":"100%"}}>
                 <svg className="d3graph" ref={this.graph}></svg>
-<<<<<<< HEAD
                 <div className="d3slider" ref={this.slider}>
                     {this.props.sliderTip &&
                     <small
@@ -96,9 +81,6 @@
                     </small>
                     }
                 </div>
-=======
-                <div className="d3slider" ref={this.slider}></div>
->>>>>>> 97d863ff
             </div>
         )
     }
